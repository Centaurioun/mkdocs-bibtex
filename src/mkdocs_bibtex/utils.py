import re
import requests
import tempfile
from collections import OrderedDict
from itertools import groupby
from pathlib import Path

import pypandoc
from pybtex.backends.markdown import Backend as MarkdownBackend
from pybtex.database import BibliographyData  # , parse_string
from pybtex.style.formatting.plain import Style as PlainStyle


def format_simple(entries):
    """
    Format the entries using a simple built in style

    Args:
        entries (dict): dictionary of entries

    Returns:
        references (dict): dictionary of citation texts
    """
    style = PlainStyle()
    backend = MarkdownBackend()
    citations = OrderedDict()
    for key, entry in entries.items():
        formatted_entry = style.format_entry("", entry)
        entry_text = formatted_entry.text.render(backend)
        entry_text = entry_text.replace("\n", " ")
        # Local reference list for this file
        citations[key] = (
            entry_text.replace("\\(", "(").replace("\\)", ")").replace("\\.", ".")
        )
    return citations


def format_pandoc(entries, csl_path):
    """
    Format the entries using pandoc

    Args:
        entries (dict): dictionary of entries
        csl_path (str): path to formatting CSL Fle
    Returns:
        references (dict): dictionary of citation texts
    """
    pandoc_version = tuple(int(ver) for ver in pypandoc.get_pandoc_version().split("."))
    citations = OrderedDict()
    for key, entry in entries.items():
        bibtex_string = BibliographyData(entries={entry.key: entry}).to_string("bibtex")
        if pandoc_version >= (2, 11):
            citations[key] = _convert_pandoc_new(bibtex_string, csl_path)
        else:
            citations[key] = _convert_pandoc_legacy(bibtex_string, csl_path)

    return citations


def _convert_pandoc_new(bibtex_string, csl_path):
    """
    Converts the PyBtex entry into formatted markdown citation text
    using pandoc version 2.11 or newer
    """
    markdown = pypandoc.convert_text(
        source=bibtex_string,
        to="markdown-citations",
        format="bibtex",
        extra_args=[
            "--citeproc",
            "--csl",
            csl_path,
        ],
    )

    # This should cut off the pandoc preamble and ending triple colons
    markdown = " ".join(markdown.split("\n")[2:-2])

    citation_regex = re.compile(r"\{\.csl-left-margin\}\[(.*)\]\{\.csl-right-inline\}")
    try:

        citation = citation_regex.findall(markdown.replace("\n", " "))[0]
    except IndexError:
        citation = markdown
    return citation.strip()


def _convert_pandoc_legacy(bibtex_string, csl_path):
    """
    Converts the PyBtex entry into formatted markdown citation text
    using pandoc version older than 2.11
    """
    with tempfile.TemporaryDirectory() as tmpdir:
        bib_path = Path(tmpdir).joinpath("temp.bib")
        with open(bib_path, "w") as bibfile:
            bibfile.write(bibtex_string)
        citation_text = """
---
nocite: '@*'
---
"""

        markdown = pypandoc.convert_text(
            source=citation_text,
            to="markdown_strict",
            format="md",
            extra_args=["--csl", csl_path, "--bibliography", bib_path],
            filters=["pandoc-citeproc"],
        )

    citation_regex = re.compile(r"[\d\.\\\s]*(.*)")
    citation = citation_regex.findall(markdown.replace("\n", " "))[0]
    return citation.strip()


def find_cite_keys(markdown):
    """
    Finds the cite keys in the markdown text
    This function can handle multiple keys in a single reference

    Args:
        markdown (str): the markdown text to be extract citation
                        keys from
    """

    """
    regex explanation:
    - first group: everything.
    - second group: (?:(?:\[([^@]*)) |\[(?=@))
    - third group: ((?:@\w*(?:; ){0,1})+)
    - fourth group: (?:[^\]\n]{0,1} {0,1})([^\]\n]*)
    - End: \]

    The first group captures the entire block, as is
    The second group captures the prefix, which is everything between '[' and ' @' (whitespace)
    The third group captures the citekey(s), from '@' to any symbol that isnt '; '
    The fourth group captures anything after the citekeys, excluding the leading whitespace
    (The non-capturing group removes any symbols or whitespaces between the citekey and suffix)

    Matches for [see @author; @doe my suffix here]
        [0] entire block: '[see @author; @doe my suffix here]'
        [1] prefix: 'see'
        [2] citekeys: '@author; @doe' (';' separated)
        [3] suffix: 'my suffix here'

    Does NOT match: [mail@example.com]
    DOES match [mail @example.com] as [mail][@example][com]
    """
    cite_regex = re.compile(r"((?:(?:\[([^@]*)) |\[(?=@))((?:@\w*(?:; ){0,1})+)(?:[^\]\n]{0,1} {0,1})([^\]\n]*)\])")
    citation_blocks = re.finditer(cite_regex, markdown)

    cite_keys = [
        # fullcite, citekeys
        ([x.group(1), x.group(3)])
        for x in citation_blocks
    ]
    return cite_keys


def insert_citation_keys(citation_quads, markdown):
    """
    Insert citations into the markdown text replacing
    the old citation keys

    Args:
        citation_quads (tuple): a quad tuple of all citation info
        markdown (str): the markdown text to modify

    Returns:
        markdown (str): the modified Markdown
    """

    # Renumber quads if using numbers for citation links

    grouped_quads = [list(g) for _, g in groupby(citation_quads, key=lambda x: x[0])]
    for quad_group in grouped_quads:
        full_citation = quad_group[0][0]  # the full citation block
        replacement_citaton = "".join(["[^{}]".format(quad[2]) for quad in quad_group])
        markdown = markdown.replace(full_citation, replacement_citaton)

    return markdown


def format_bibliography(citation_quads):
    """
    Generates a bibliography from the citation quads

    Args:
        citation_quads (tuple): a quad tuple of all citation info

    Returns:
        markdown (str): the Markdown string for the bibliography
    """
    new_bib = {quad[2]: quad[3] for quad in citation_quads}
    bibliography = []
    for key, citation in new_bib.items():
        bibliography_text = "[^{}]: {}".format(key, citation)
        bibliography.append(bibliography_text)

    return "\n".join(bibliography)


<<<<<<< HEAD
def add_affix(entry, type, regex, data):
    try:
        entry.fields[type] = regex.findall(data)[0]
        return entry
    except Exception:
        return entry


def add_affixes(entry, fullcite, key):
    prefix = fullcite.split(key)[0].strip('[').strip('@')
    suffix = fullcite.split(key)[1].strip(']').strip('@')
    if prefix is not None:
        entry.fields['note'] = prefix

    # I figure something like this should work
    # parse_string(fullcite, 'bibtex')

    pages = re.compile(r"(?:p. (\d+-{0,1}\d+))")  # p. nn(-nn)
    # book = re.compile(r"(?:book (\d+-{0,1}\d+))")  # book nn(-nn)
    # chapter = re.compile(r"(?:ch. (\d+-{0,1}\d+))")  # ch. nn(-nn)
    """
    column = ''
    figure = ''
    folio = ''
    issue = ''
    line = ''
    note = ''
    opus = ''
    paragraph = ''
    part = ''
    section = ''
    sub_verbo = ''
    volume = ''
    verse = ''
    """

    entry = add_affix(entry, 'pages', pages, suffix)
    # entry = add_affix(entry, 'book', book, suffix)
    # entry = add_affix(entry, 'chapter', chapter, suffix)

    return entry
=======
def tempfile_from_url(url, suffix):
    for i in range(3):
        try:
            dl = requests.get(url)
            if dl.status_code != 200:
                raise RuntimeError(f"Couldn't download the url: {url}.\n Status Code: {dl.status_code}")

            file = tempfile.NamedTemporaryFile(mode='w', suffix=suffix, delete=False)
            file.write(dl.text)
            file.close()
            return file.name

        except requests.exceptions.RequestException:
            pass
    raise RuntimeError(f"Couldn't successfully download the url: {url}")
>>>>>>> 180d5da6
<|MERGE_RESOLUTION|>--- conflicted
+++ resolved
@@ -7,7 +7,7 @@
 
 import pypandoc
 from pybtex.backends.markdown import Backend as MarkdownBackend
-from pybtex.database import BibliographyData  # , parse_string
+from pybtex.database import BibliographyData
 from pybtex.style.formatting.plain import Style as PlainStyle
 
 
@@ -200,49 +200,6 @@
     return "\n".join(bibliography)
 
 
-<<<<<<< HEAD
-def add_affix(entry, type, regex, data):
-    try:
-        entry.fields[type] = regex.findall(data)[0]
-        return entry
-    except Exception:
-        return entry
-
-
-def add_affixes(entry, fullcite, key):
-    prefix = fullcite.split(key)[0].strip('[').strip('@')
-    suffix = fullcite.split(key)[1].strip(']').strip('@')
-    if prefix is not None:
-        entry.fields['note'] = prefix
-
-    # I figure something like this should work
-    # parse_string(fullcite, 'bibtex')
-
-    pages = re.compile(r"(?:p. (\d+-{0,1}\d+))")  # p. nn(-nn)
-    # book = re.compile(r"(?:book (\d+-{0,1}\d+))")  # book nn(-nn)
-    # chapter = re.compile(r"(?:ch. (\d+-{0,1}\d+))")  # ch. nn(-nn)
-    """
-    column = ''
-    figure = ''
-    folio = ''
-    issue = ''
-    line = ''
-    note = ''
-    opus = ''
-    paragraph = ''
-    part = ''
-    section = ''
-    sub_verbo = ''
-    volume = ''
-    verse = ''
-    """
-
-    entry = add_affix(entry, 'pages', pages, suffix)
-    # entry = add_affix(entry, 'book', book, suffix)
-    # entry = add_affix(entry, 'chapter', chapter, suffix)
-
-    return entry
-=======
 def tempfile_from_url(url, suffix):
     for i in range(3):
         try:
@@ -258,4 +215,30 @@
         except requests.exceptions.RequestException:
             pass
     raise RuntimeError(f"Couldn't successfully download the url: {url}")
->>>>>>> 180d5da6
+
+
+def add_affix(entry, type, regex, data):
+    """
+    Temporary function, will hopefully use Pandoc instead.
+    """
+    try:
+        entry.fields[type] = regex.findall(data)[0]
+        return entry
+    except Exception:
+        return entry
+
+
+def add_affixes(entry, fullcite, key):
+    """
+    Temporary function, will hopefully use Pandoc instead.
+    """
+    prefix = fullcite.split(key)[0].strip('[').strip('@')
+    suffix = fullcite.split(key)[1].strip(']').strip('@')
+    if prefix is not None:
+        entry.fields['note'] = prefix
+
+    pages = re.compile(r"(?:p. (\d+-{0,1}\d+))")  # p. nn(-nn)
+
+    entry = add_affix(entry, 'pages', pages, suffix)
+
+    return entry